# N5 [![Build Status](https://travis-ci.com/saalfeldlab/n5.svg?branch=master)](https://travis-ci.com/saalfeldlab/n5) [![DOI](https://zenodo.org/badge/DOI/10.5281/zenodo.6578231.svg)](https://doi.org/10.5281/zenodo.6578231)

The N5 API specifies the primitive operations needed to store large chunked n-dimensional tensors, and arbitrary meta-data in a hierarchy of groups similar to HDF5.

Other than HDF5, N5 is not bound to a specific backend.  This repository includes a simple [file-system backend](#file-system-specification).  There are also an [HDF5 backend](https://github.com/saalfeldlab/n5-hdf5), a [Zarr backend](https://github.com/saalfeldlab/n5-zarr), a [Google Cloud backend](https://github.com/saalfeldlab/n5-google-cloud), and an [AWS-S3 backend](https://github.com/saalfeldlab/n5-aws-s3).

At this time, N5 supports:

* arbitrary group hierarchies
* arbitrary meta-data (stored as JSON or HDF5 attributes)
* chunked n-dimensional tensor datasets
* value-datatypes: [u]int8, [u]int16, [u]int32, [u]int64, float32, float64
* compression: raw, gzip, zlib, bzip2, xz, and lz4 are included in this repository, custom compression schemes can be added

Chunked datasets can be sparse, i.e. empty chunks do not need to be stored.

## File-system specification

<<<<<<< HEAD
*version 2.6.1*
=======
*version 2.5.2-SNAPSHOT*
>>>>>>> a1fcd2f6

N5 group is not a single file but simply a directory on the file system.  Meta-data is stored as a JSON file per each group/ directory.  Tensor datasets can be chunked and chunks are stored as individual files.  This enables parallel reading and writing on a cluster.

1. All directories of the file system are N5 groups.
2. A JSON file `attributes.json` in a directory contains arbitrary attributes.  A group without attributes may not have an `attributes.json` file.
3. The version of this specification is 1.0.0 and is stored in the "n5" attribute of the root group "/".
4. A dataset is a group with the mandatory attributes:
   * dimensions (e.g. [100, 200, 300]),
   * blockSize (e.g. [64, 64, 64]),
   * dataType (one of {uint8, uint16, uint32, uint64, int8, int16, int32, int64, float32, float64})
   * compression as a struct with the mandatory attribute type that specifies the compression scheme, currently available are:
     * raw (no parameters),
     * bzip2 with parameters
       * blockSize ([1-9], default 9)
     * gzip with parameters
       * level (integer, default -1)
     * lz4 with parameters
       * blockSize (integer, default 65536)
     * xz with parameters
       * preset (integer, default 6).
       
   Custom compression schemes with arbitrary parameters can be added using [compression annotations](#extensible-compression-schemes), e.g. [N5 Blosc](https://github.com/saalfeldlab/n5-blosc).
5. Chunks are stored in a directory hierarchy that enumerates their positive integer position in the chunk grid (e.g. `0/4/1/7` for chunk grid position p=(0, 4, 1, 7)).
6. Datasets are sparse, i.e. there is no guarantee that all chunks of a dataset exist.
7. Chunks cannot be larger than 2GB (2<sup>31</sup>Bytes).
8. All chunks of a chunked dataset have the same size except for end-chunks that may be smaller, therefore
9. Chunks are stored in the following binary format:
    * mode (uint16 big endian, default = 0x0000, varlength = 0x0001)
    * number of dimensions (uint16 big endian)
    * dimension 1[,...,n] (uint32 big endian)
    * [ mode == varlength ? number of elements (uint32 big endian) ]
    * compressed data (big endian)
    
    Example:
    
    A 3-dimensional `uint16` datablock of 1&times;2&times;3 pixels with raw compression storing the values (1,2,3,4,5,6) starts with:
    
    ```hexdump
    00000000: 00 00        ..      # 0 (default mode)
    00000002: 00 03        ..      # 3 (number of dimensions)
    00000004: 00 00 00 01  ....    # 1 (dimensions)
    00000008: 00 00 00 02  ....    # 2
    0000000c: 00 00 00 03  ....    # 3
    ```
    
    followed by data stored as raw or compressed big endian values.  For raw:
    
    ```hexdump
    00000010: 00 01        ..      # 1
    00000012: 00 02        ..      # 2
    00000014: 00 03        ..      # 3
    00000016: 00 04        ..      # 4
    00000018: 00 05        ..      # 5
    0000001a: 00 06        ..      # 6
    ```
    
    for bzip2 compression:
    
    ```hexdump
    00000010: 42 5a 68 39  BZh9
    00000014: 31 41 59 26  1AY&
    00000018: 53 59 02 3e  SY.>
    0000001c: 0d d2 00 00  ....
    00000020: 00 40 00 7f  .@..
    00000024: 00 20 00 31  . .1
    00000028: 0c 01 0d 31  ...1
    0000002c: a8 73 94 33  .s.3
    00000030: 7c 5d c9 14  |]..
    00000034: e1 42 40 08  .B@.
    00000038: f8 37 48     .7H

    ```
    
    for gzip compression:
    
    ```hexdump
    00000010: 1f 8b 08 00  ....
    00000014: 00 00 00 00  ....
    00000018: 00 00 63 60  ..c`
    0000001c: 64 60 62 60  d`b`
    00000020: 66 60 61 60  f`a`
    00000024: 65 60 03 00  e`..
    00000028: aa ea 6d bf  ..m.
    0000002c: 0c 00 00 00  ....
    ```
    
    for xz compression:
    
    ```hexdump
    00000010: fd 37 7a 58  .7zX
    00000014: 5a 00 00 04  Z...
    00000018: e6 d6 b4 46  ...F
    0000001c: 02 00 21 01  ..!.
    00000020: 16 00 00 00  ....
    00000024: 74 2f e5 a3  t/..
    00000028: 01 00 0b 00  ....
    0000002c: 01 00 02 00  ....
    00000030: 03 00 04 00  ....
    00000034: 05 00 06 00  ....
    00000038: 0d 03 09 ca  ....
    0000003c: 34 ec 15 a7  4...
    00000040: 00 01 24 0c  ..$.
    00000044: a6 18 d8 d8  ....
    00000048: 1f b6 f3 7d  ...}
    0000004c: 01 00 00 00  ....
    00000050: 00 04 59 5a  ..YZ
    ```
    
## Extensible compression schemes

Custom compression schemes can be implemented using the annotation discovery mechanism of SciJava.  Implement the [`BlockReader`](https://github.com/saalfeldlab/n5/blob/master/src/main/java/org/janelia/saalfeldlab/n5/BlockReader.java) and [`BlockWriter`](https://github.com/saalfeldlab/n5/blob/master/src/main/java/org/janelia/saalfeldlab/n5/BlockWriter.java) interfaces for the compression scheme and create a parameter class implementing the [`Compression`](https://github.com/saalfeldlab/n5/blob/master/src/main/java/org/janelia/saalfeldlab/n5/Compression.java) interface that is annotated with the [`CompressionType`](https://github.com/saalfeldlab/n5/blob/master/src/main/java/org/janelia/saalfeldlab/n5/Compression.java#L51) and [`CompressionParameter`](https://github.com/saalfeldlab/n5/blob/master/src/main/java/org/janelia/saalfeldlab/n5/Compression.java#L63) annotations.  Typically, all this can happen in a single class such as in [`GzipCompression`](https://github.com/saalfeldlab/n5/blob/master/src/main/java/org/janelia/saalfeldlab/n5/GzipCompression.java).

## Disclaimer

HDF5 is a great format that provides a wealth of conveniences that I do not want to miss.  It's inefficiency for parallel writing, however, limit its applicability for handling of very large n-dimensional data.

N5 uses the native filesystem of the target platform and JSON files to specify basic and custom meta-data as attributes.  It aims at preserving the convenience of HDF5 where possible but doesn't try too hard to be a full replacement.
Please do not take this project too seriously, we will see where it will get us and report back when more data is available.<|MERGE_RESOLUTION|>--- conflicted
+++ resolved
@@ -16,11 +16,7 @@
 
 ## File-system specification
 
-<<<<<<< HEAD
-*version 2.6.1*
-=======
 *version 2.5.2-SNAPSHOT*
->>>>>>> a1fcd2f6
 
 N5 group is not a single file but simply a directory on the file system.  Meta-data is stored as a JSON file per each group/ directory.  Tensor datasets can be chunked and chunks are stored as individual files.  This enables parallel reading and writing on a cluster.
 
