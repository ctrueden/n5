--- conflicted
+++ resolved
@@ -37,12 +37,7 @@
 
 	protected N5Writer createN5Writer(final String location, final GsonBuilder gson, final boolean cache) throws IOException, URISyntaxException {
 
-<<<<<<< HEAD
-		final String basePath = new File(location).getCanonicalPath();
-		return new N5FSWriter(basePath, gson, cache);
-=======
 		return new N5FSWriter(location, gson, cache);
->>>>>>> 99287242
 	}
 
 	protected N5Writer createN5Writer(final String location, final boolean cache) throws IOException, URISyntaxException {
@@ -52,12 +47,7 @@
 
 	protected N5Reader createN5Reader(final String location, final GsonBuilder gson, final boolean cache) throws IOException, URISyntaxException {
 
-<<<<<<< HEAD
-		final String basePath = new File(location).getCanonicalPath();
-		return new N5FSReader(basePath, gson, cache);
-=======
 		return new N5FSReader(location, gson, cache);
->>>>>>> 99287242
 	}
 
 	@Test
