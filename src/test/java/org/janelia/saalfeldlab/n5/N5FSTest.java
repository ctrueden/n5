/**
 * Copyright (c) 2017--2021, Stephan Saalfeld
 * All rights reserved.
 *
 * Redistribution and use in source and binary forms, with or without
 * modification, are permitted provided that the following conditions are met:
 *
 * 1. Redistributions of source code must retain the above copyright notice,
 *    this list of conditions and the following disclaimer.
 * 2. Redistributions in binary form must reproduce the above copyright notice,
 *    this list of conditions and the following disclaimer in the documentation
 *    and/or other materials provided with the distribution.
 *
 * THIS SOFTWARE IS PROVIDED BY THE COPYRIGHT HOLDERS AND CONTRIBUTORS "AS IS"
 * AND ANY EXPRESS OR IMPLIED WARRANTIES, INCLUDING, BUT NOT LIMITED TO, THE
 * IMPLIED WARRANTIES OF MERCHANTABILITY AND FITNESS FOR A PARTICULAR PURPOSE
 * ARE DISCLAIMED. IN NO EVENT SHALL THE COPYRIGHT OWNER OR CONTRIBUTORS BE
 * LIABLE FOR ANY DIRECT, INDIRECT, INCIDENTAL, SPECIAL, EXEMPLARY, OR
 * CONSEQUENTIAL DAMAGES (INCLUDING, BUT NOT LIMITED TO, PROCUREMENT OF
 * SUBSTITUTE GOODS OR SERVICES; LOSS OF USE, DATA, OR PROFITS; OR BUSINESS
 * INTERRUPTION) HOWEVER CAUSED AND ON ANY THEORY OF LIABILITY, WHETHER IN
 * CONTRACT, STRICT LIABILITY, OR TORT (INCLUDING NEGLIGENCE OR OTHERWISE)
 * ARISING IN ANY WAY OUT OF THE USE OF THIS SOFTWARE, EVEN IF ADVISED OF THE
 * POSSIBILITY OF SUCH DAMAGE.
 */
package org.janelia.saalfeldlab.n5;

import static org.junit.Assert.assertTrue;
import static org.junit.Assert.fail;

import java.io.File;
import java.io.IOException;
import java.net.URI;
import java.net.URISyntaxException;
import java.nio.file.FileSystems;
import java.nio.file.Files;
import java.nio.file.Path;
import java.nio.file.Paths;
import java.util.HashSet;
import java.util.Set;
import java.util.concurrent.ExecutionException;
import java.util.concurrent.ExecutorService;
import java.util.concurrent.Executors;
import java.util.concurrent.Future;
import java.util.concurrent.TimeUnit;
import java.util.concurrent.TimeoutException;

import org.apache.commons.io.FileUtils;
import org.junit.AfterClass;
import org.junit.Test;
import com.google.gson.GsonBuilder;
import com.google.gson.JsonObject;

import org.janelia.saalfeldlab.n5.url.UrlAttributeTest;

import java.util.ArrayList;

/**
 * Initiates testing of the filesystem-based N5 implementation.
 *
 * @author Stephan Saalfeld
 * @author Igor Pisarev
 */
public class N5FSTest extends AbstractN5Test {

	private static FileSystemKeyValueAccess access = new FileSystemKeyValueAccess(FileSystems.getDefault());

	private static Set<String> tmpFiles = new HashSet<>();

	private static String testDirPath = tempN5PathName();

	private static String tempN5PathName() {
		try {
			final File tmpFile = Files.createTempDirectory("n5-test-").toFile();
			tmpFile.deleteOnExit();
			final String tmpPath = tmpFile.getCanonicalPath();
			tmpFiles.add(tmpPath);
			return tmpPath;
		} catch (Exception e) {
			throw new RuntimeException(e);
		}
	}

	@Override
	protected String tempN5Location() throws URISyntaxException {
		final String basePath = tempN5PathName();
		return new URI("file", null, basePath, null).toString();
	}

	@Override
	protected N5Writer createN5Writer(final String location, final GsonBuilder gson) throws IOException, URISyntaxException {
<<<<<<< HEAD
		final String basePath = new File(location).getCanonicalPath();
		return new N5FSWriter(basePath, gson);
=======
		return new N5FSWriter(location, gson);
>>>>>>> 99287242
	}

	@Override
	protected N5Reader createN5Reader(final String location, final GsonBuilder gson) throws IOException, URISyntaxException {
<<<<<<< HEAD
		final String basePath = new File(location).getCanonicalPath();
		return new N5FSReader(basePath, gson);
=======
		return new N5FSReader(location, gson);
>>>>>>> 99287242
	}

	@AfterClass
	public static void cleanup() {

		for (String tmpFile : tmpFiles) {
			try{
				FileUtils.deleteDirectory(new File(tmpFile));
			} catch (Exception e) { }
		}
	}

	@Test
	public void customObjectTest() throws IOException {

		final String testGroup = "test";
		final ArrayList<TestData<?>> existingTests = new ArrayList<>();

		final UrlAttributeTest.TestDoubles doubles1 = new UrlAttributeTest.TestDoubles("doubles", "doubles1", new double[]{5.7, 4.5, 3.4});
		final UrlAttributeTest.TestDoubles doubles2 = new UrlAttributeTest.TestDoubles("doubles", "doubles2", new double[]{5.8, 4.6, 3.5});
		final UrlAttributeTest.TestDoubles doubles3 = new UrlAttributeTest.TestDoubles("doubles", "doubles3", new double[]{5.9, 4.7, 3.6});
		final UrlAttributeTest.TestDoubles doubles4 = new UrlAttributeTest.TestDoubles("doubles", "doubles4", new double[]{5.10, 4.8, 3.7});
		n5.createGroup(testGroup);
		addAndTest(n5, existingTests, new TestData<>(testGroup, "/doubles[1]", doubles1));
		addAndTest(n5, existingTests, new TestData<>(testGroup, "/doubles[2]", doubles2));
		addAndTest(n5, existingTests, new TestData<>(testGroup, "/doubles[3]", doubles3));
		addAndTest(n5, existingTests, new TestData<>(testGroup, "/doubles[4]", doubles4));

		/* Test overwrite custom */
		addAndTest(n5, existingTests, new TestData<>(testGroup, "/doubles[1]", doubles4));
	}


//	@Test
	public void testReadLock() throws IOException, InterruptedException {

		final Path path = Paths.get(testDirPath, "lock");
		try {
			Files.delete(path);
		} catch (final IOException e) {}

		LockedChannel lock = access.lockForWriting(path);
		lock.close();
		lock = access.lockForReading(path);
		System.out.println("locked");

		final ExecutorService exec = Executors.newSingleThreadExecutor();
		final Future<Void> future = exec.submit(() -> {
			access.lockForWriting(path).close();
			return null;
		});

		try {
			System.out.println("Trying to acquire locked readable channel...");
			System.out.println(future.get(3, TimeUnit.SECONDS));
			fail("Lock broken!");
		} catch (final TimeoutException e) {
			System.out.println("Lock held!");
			future.cancel(true);
		} catch (final InterruptedException | ExecutionException e) {
			future.cancel(true);
			System.out.println("Test was interrupted!");
		} finally {
			lock.close();
			Files.delete(path);
		}

		exec.shutdownNow();
	}


//	@Test
	public void testWriteLock() throws IOException {

		final Path path = Paths.get(testDirPath, "lock");
		try {
			Files.delete(path);
		} catch (final IOException e) {}

		final LockedChannel lock = access.lockForWriting(path);
		System.out.println("locked");

		final ExecutorService exec = Executors.newSingleThreadExecutor();
		final Future<Void> future = exec.submit(() -> {
			access.lockForReading(path).close();
			return null;
		});

		try {
			System.out.println("Trying to acquire locked writable channel...");
			System.out.println(future.get(3, TimeUnit.SECONDS));
			fail("Lock broken!");
		} catch (final TimeoutException e) {
			System.out.println("Lock held!");
			future.cancel(true);
		} catch (final InterruptedException | ExecutionException e) {
			future.cancel(true);
			System.out.println("Test was interrupted!");
		} finally {
			lock.close();
			Files.delete(path);
		}

		exec.shutdownNow();
	}

	@Test
	public void testLockReleaseByReader() throws IOException {

		System.out.println("Testing lock release by Reader.");

		final Path path = Paths.get(testDirPath, "lock");
		try {
			Files.delete(path);
		} catch (final IOException e) {}

		final LockedChannel lock = access.lockForWriting(path);

		lock.newReader().close();

		final ExecutorService exec = Executors.newSingleThreadExecutor();
		final Future<Void> future = exec.submit(() -> {
			access.lockForWriting(path).close();
			return null;
		});

		try {
			future.get(3, TimeUnit.SECONDS);
		} catch (final TimeoutException e) {
			fail("... lock not released!");
			future.cancel(true);
		} catch (final InterruptedException | ExecutionException e) {
			future.cancel(true);
			System.out.println("... test interrupted!");
		} finally {
			lock.close();
			Files.delete(path);
		}

		exec.shutdownNow();
	}

	@Test
	public void testLockReleaseByInputStream() throws IOException {

		System.out.println("Testing lock release by InputStream.");

		final Path path = Paths.get(testDirPath, "lock");
		try {
			Files.delete(path);
		} catch (final IOException e) {}

		final LockedChannel lock = access.lockForWriting(path);

		lock.newInputStream().close();

		final ExecutorService exec = Executors.newSingleThreadExecutor();
		final Future<Void> future = exec.submit(() -> {
			access.lockForWriting(path).close();
			return null;
		});

		try {
			future.get(3, TimeUnit.SECONDS);
		} catch (final TimeoutException e) {
			fail("... lock not released!");
			future.cancel(true);
		} catch (final InterruptedException | ExecutionException e) {
			future.cancel(true);
			System.out.println("... test interrupted!");
		} finally {
			lock.close();
			Files.delete(path);
		}

		exec.shutdownNow();
	}
}<|MERGE_RESOLUTION|>--- conflicted
+++ resolved
@@ -89,22 +89,12 @@
 
 	@Override
 	protected N5Writer createN5Writer(final String location, final GsonBuilder gson) throws IOException, URISyntaxException {
-<<<<<<< HEAD
-		final String basePath = new File(location).getCanonicalPath();
-		return new N5FSWriter(basePath, gson);
-=======
 		return new N5FSWriter(location, gson);
->>>>>>> 99287242
 	}
 
 	@Override
 	protected N5Reader createN5Reader(final String location, final GsonBuilder gson) throws IOException, URISyntaxException {
-<<<<<<< HEAD
-		final String basePath = new File(location).getCanonicalPath();
-		return new N5FSReader(basePath, gson);
-=======
 		return new N5FSReader(location, gson);
->>>>>>> 99287242
 	}
 
 	@AfterClass
