--- conflicted
+++ resolved
@@ -1,16 +1,16 @@
 /**
  * Copyright (c) 2017--2021, Stephan Saalfeld
  * All rights reserved.
- *
+ * <p>
  * Redistribution and use in source and binary forms, with or without
  * modification, are permitted provided that the following conditions are met:
- *
+ * <p>
  * 1. Redistributions of source code must retain the above copyright notice,
- *    this list of conditions and the following disclaimer.
+ * this list of conditions and the following disclaimer.
  * 2. Redistributions in binary form must reproduce the above copyright notice,
- *    this list of conditions and the following disclaimer in the documentation
- *    and/or other materials provided with the distribution.
- *
+ * this list of conditions and the following disclaimer in the documentation
+ * and/or other materials provided with the distribution.
+ * <p>
  * THIS SOFTWARE IS PROVIDED BY THE COPYRIGHT HOLDERS AND CONTRIBUTORS "AS IS"
  * AND ANY EXPRESS OR IMPLIED WARRANTIES, INCLUDING, BUT NOT LIMITED TO, THE
  * IMPLIED WARRANTIES OF MERCHANTABILITY AND FITNESS FOR A PARTICULAR PURPOSE
@@ -25,15 +25,18 @@
  */
 package org.janelia.saalfeldlab.n5;
 
-import static org.junit.Assert.assertFalse;
-import static org.junit.Assert.assertTrue;
-import static org.junit.Assert.fail;
-
 import com.google.gson.GsonBuilder;
 import com.google.gson.JsonArray;
 import com.google.gson.JsonElement;
 import com.google.gson.JsonNull;
 import com.google.gson.JsonObject;
+import com.google.gson.reflect.TypeToken;
+import org.janelia.saalfeldlab.n5.N5Reader.Version;
+import org.junit.AfterClass;
+import org.junit.Assert;
+import org.junit.Before;
+import org.junit.Test;
+
 import java.io.File;
 import java.io.IOException;
 import java.net.URISyntaxException;
@@ -50,18 +53,13 @@
 import java.util.concurrent.Executors;
 import java.util.function.Predicate;
 
-import org.janelia.saalfeldlab.n5.N5Reader.Version;
-import org.junit.AfterClass;
-import org.junit.Assert;
-import org.junit.Before;
-import org.junit.Test;
-
-import com.google.gson.reflect.TypeToken;
-
 import static org.junit.Assert.assertEquals;
+import static org.junit.Assert.assertFalse;
 import static org.junit.Assert.assertNotNull;
 import static org.junit.Assert.assertNull;
 import static org.junit.Assert.assertThrows;
+import static org.junit.Assert.assertTrue;
+import static org.junit.Assert.fail;
 
 /**
  * Abstract base class for testing N5 functionality.
@@ -96,23 +94,26 @@
 
 		return createN5Writer(location, new GsonBuilder());
 	}
+
 	protected abstract N5Writer createN5Writer(String location, GsonBuilder gson) throws IOException;
 
 	protected N5Reader createN5Reader(String location) throws IOException {
+
 		return createN5Reader(location, new GsonBuilder());
 	}
+
 	protected abstract N5Reader createN5Reader(String location, GsonBuilder gson) throws IOException;
 
 	protected Compression[] getCompressions() {
 
-		return new Compression[] {
+		return new Compression[]{
 				new RawCompression(),
 				new Bzip2Compression(),
 				new GzipCompression(),
 				new GzipCompression(5, true),
 				new Lz4Compression(),
 				new XzCompression()
-			};
+		};
 	}
 
 	/**
@@ -134,7 +135,7 @@
 		floatBlock = new float[blockSize[0] * blockSize[1] * blockSize[2]];
 		doubleBlock = new double[blockSize[0] * blockSize[1] * blockSize[2]];
 		rnd.nextBytes(byteBlock);
-		for(int i = 0; i < floatBlock.length; ++i) {
+		for (int i = 0; i < floatBlock.length; ++i) {
 			shortBlock[i] = (short)rnd.nextInt();
 			intBlock[i] = rnd.nextInt();
 			longBlock[i] = rnd.nextLong();
@@ -226,7 +227,7 @@
 					DataType.INT16}) {
 
 				System.out.println("Testing " + compression.getType() + " " + dataType);
-				try {
+				try (final N5Writer n5 = createN5Writer()) {
 					n5.createDataset(datasetName, dimensions, blockSize, dataType, compression);
 					final DatasetAttributes attributes = n5.getDatasetAttributes(datasetName);
 					final ShortArrayDataBlock dataBlock = new ShortArrayDataBlock(blockSize, new long[]{0, 0, 0}, shortBlock);
@@ -255,7 +256,7 @@
 					DataType.INT32}) {
 
 				System.out.println("Testing " + compression.getType() + " " + dataType);
-				try {
+				try (final N5Writer n5 = createN5Writer()) {
 					n5.createDataset(datasetName, dimensions, blockSize, dataType, compression);
 					final DatasetAttributes attributes = n5.getDatasetAttributes(datasetName);
 					final IntArrayDataBlock dataBlock = new IntArrayDataBlock(blockSize, new long[]{0, 0, 0}, intBlock);
@@ -284,7 +285,7 @@
 					DataType.INT64}) {
 
 				System.out.println("Testing " + compression.getType() + " " + dataType);
-				try {
+				try (final N5Writer n5 = createN5Writer()) {
 					n5.createDataset(datasetName, dimensions, blockSize, dataType, compression);
 					final DatasetAttributes attributes = n5.getDatasetAttributes(datasetName);
 					final LongArrayDataBlock dataBlock = new LongArrayDataBlock(blockSize, new long[]{0, 0, 0}, longBlock);
@@ -309,7 +310,7 @@
 
 		for (final Compression compression : getCompressions()) {
 			System.out.println("Testing " + compression.getType() + " float32");
-			try {
+			try (final N5Writer n5 = createN5Writer()) {
 				n5.createDataset(datasetName, dimensions, blockSize, DataType.FLOAT32, compression);
 				final DatasetAttributes attributes = n5.getDatasetAttributes(datasetName);
 				final FloatArrayDataBlock dataBlock = new FloatArrayDataBlock(blockSize, new long[]{0, 0, 0}, floatBlock);
@@ -328,13 +329,12 @@
 		}
 	}
 
-
 	@Test
 	public void testWriteReadDoubleBlock() {
 
 		for (final Compression compression : getCompressions()) {
 			System.out.println("Testing " + compression.getType() + " float64");
-			try {
+			try (final N5Writer n5 = createN5Writer()) {
 				n5.createDataset(datasetName, dimensions, blockSize, DataType.FLOAT64, compression);
 				final DatasetAttributes attributes = n5.getDatasetAttributes(datasetName);
 				final DoubleArrayDataBlock dataBlock = new DoubleArrayDataBlock(blockSize, new long[]{0, 0, 0}, doubleBlock);
@@ -356,7 +356,7 @@
 	@Test
 	public void testMode1WriteReadByteBlock() {
 
-		final int[] differentBlockSize = new int[] {5, 10, 15};
+		final int[] differentBlockSize = new int[]{5, 10, 15};
 
 		for (final Compression compression : getCompressions()) {
 			for (final DataType dataType : new DataType[]{
@@ -364,7 +364,7 @@
 					DataType.INT8}) {
 
 				System.out.println("Testing " + compression.getType() + " " + dataType + " (mode=1)");
-				try {
+				try (final N5Writer n5 = createN5Writer()) {
 					n5.createDataset(datasetName, dimensions, differentBlockSize, dataType, compression);
 					final DatasetAttributes attributes = n5.getDatasetAttributes(datasetName);
 					final ByteArrayDataBlock dataBlock = new ByteArrayDataBlock(differentBlockSize, new long[]{0, 0, 0}, byteBlock);
@@ -391,15 +391,15 @@
 
 			final DataType dataType = DataType.OBJECT;
 			System.out.println("Testing " + compression.getType() + " " + dataType + " (mode=2)");
-			try {
+			try (final N5Writer n5 = createN5Writer()) {
 				n5.createDataset(datasetName, dimensions, blockSize, dataType, compression);
 				final DatasetAttributes attributes = n5.getDatasetAttributes(datasetName);
 
 				final HashMap<String, ArrayList<double[]>> object = new HashMap<>();
 				object.put("one", new ArrayList<>());
 				object.put("two", new ArrayList<>());
-				object.get("one").add(new double[] {1, 2, 3});
-				object.get("two").add(new double[] {4, 5, 6, 7, 8});
+				object.get("one").add(new double[]{1, 2, 3});
+				object.get("two").add(new double[]{4, 5, 6, 7, 8});
 
 				n5.writeSerializedBlock(object, datasetName, attributes, new long[]{0, 0, 0});
 
@@ -419,7 +419,7 @@
 	@Test
 	public void testOverwriteBlock() {
 
-		try {
+		try (final N5Writer n5 = createN5Writer()) {
 			n5.createDataset(datasetName, dimensions, blockSize, DataType.INT32, new GzipCompression());
 			final DatasetAttributes attributes = n5.getDatasetAttributes(datasetName);
 
@@ -445,7 +445,7 @@
 	@Test
 	public void testAttributes() {
 
-		try {
+		try (final N5Writer n5 = createN5Writer()) {
 			n5.createGroup(groupName);
 
 			n5.setAttribute(groupName, "key1", "value1");
@@ -454,23 +454,29 @@
 			/* class interface */
 			Assert.assertEquals("value1", n5.getAttribute(groupName, "key1", String.class));
 			/* type interface */
-			Assert.assertEquals("value1", n5.getAttribute(groupName, "key1", new TypeToken<String>(){}.getType()));
+			Assert.assertEquals("value1", n5.getAttribute(groupName, "key1", new TypeToken<String>() {
+
+			}.getType()));
 
 			final Map<String, String> newAttributes = new HashMap<>();
 			newAttributes.put("key2", "value2");
 			newAttributes.put("key3", "value3");
 			n5.setAttributes(groupName, newAttributes);
 			Assert.assertEquals(3, n5.listAttributes(groupName).size());
-
-			/* type interface */
-			Assert.assertEquals("value1", n5.getAttribute(groupName, "key1", new TypeToken<String>(){}.getType()));
-			Assert.assertEquals("value2", n5.getAttribute(groupName, "key2", new TypeToken<String>(){}.getType()));
-			Assert.assertEquals("value3", n5.getAttribute(groupName, "key3", new TypeToken<String>(){}.getType()));
-
 			/* class interface */
 			Assert.assertEquals("value1", n5.getAttribute(groupName, "key1", String.class));
 			Assert.assertEquals("value2", n5.getAttribute(groupName, "key2", String.class));
 			Assert.assertEquals("value3", n5.getAttribute(groupName, "key3", String.class));
+			/* type interface */
+			Assert.assertEquals("value1", n5.getAttribute(groupName, "key1", new TypeToken<String>() {
+
+			}.getType()));
+			Assert.assertEquals("value2", n5.getAttribute(groupName, "key2", new TypeToken<String>() {
+
+			}.getType()));
+			Assert.assertEquals("value3", n5.getAttribute(groupName, "key3", new TypeToken<String>() {
+
+			}.getType()));
 
 			// test the case where the resulting file becomes shorter
 			n5.setAttribute(groupName, "key1", new Integer(1));
@@ -481,18 +487,21 @@
 			Assert.assertEquals(new Integer(2), n5.getAttribute(groupName, "key2", Integer.class));
 			Assert.assertEquals("value3", n5.getAttribute(groupName, "key3", String.class));
 			/* type interface */
-			Assert.assertEquals(new Integer(1), n5.getAttribute(groupName, "key1", new TypeToken<Integer>(){}.getType()));
-			Assert.assertEquals(new Integer(2), n5.getAttribute(groupName, "key2", new TypeToken<Integer>(){}.getType()));
-			Assert.assertEquals("value3", n5.getAttribute(groupName, "key3", new TypeToken<String>(){}.getType()));
-<<<<<<< HEAD
+			Assert.assertEquals(new Integer(1), n5.getAttribute(groupName, "key1", new TypeToken<Integer>() {
+
+			}.getType()));
+			Assert.assertEquals(new Integer(2), n5.getAttribute(groupName, "key2", new TypeToken<Integer>() {
+
+			}.getType()));
+			Assert.assertEquals("value3", n5.getAttribute(groupName, "key3", new TypeToken<String>() {
+
+			}.getType()));
 
 			n5.setAttribute(groupName, "key1", null);
 			n5.setAttribute(groupName, "key2", null);
 			n5.setAttribute(groupName, "key3", null);
 			Assert.assertEquals(0, n5.listAttributes(groupName).size());
 
-=======
->>>>>>> 7fe67990
 		} catch (final IOException e) {
 			fail(e.getMessage());
 		}
@@ -500,8 +509,9 @@
 
 	@Test
 	public void testNullAttributes() throws IOException {
+
 		File tmpFile = Files.createTempDirectory("nulls-test-").toFile();
-		tmpFile.deleteOnExit();
+		tmpFile.delete();
 		String canonicalPath = tmpFile.getCanonicalPath();
 		/* serializeNulls*/
 		try (N5Writer writer = createN5Writer(canonicalPath, new GsonBuilder().serializeNulls())) {
@@ -542,9 +552,8 @@
 			assertEquals(JsonNull.INSTANCE, writer.getAttribute(groupName, "existingValue", JsonElement.class));
 		}
 
-
 		tmpFile = Files.createTempDirectory("nulls-test-").toFile();
-		tmpFile.deleteOnExit();
+		tmpFile.delete();
 		canonicalPath = tmpFile.getCanonicalPath();
 		/* without serializeNulls*/
 		try (N5Writer writer = createN5Writer(canonicalPath, new GsonBuilder())) {
@@ -589,8 +598,9 @@
 
 	@Test
 	public void testRemoveAttributes() throws IOException {
+
 		final File tmpFile = Files.createTempDirectory("nulls-test-").toFile();
-		tmpFile.deleteOnExit();
+		tmpFile.delete();
 		final String canonicalPath = tmpFile.getCanonicalPath();
 		try (N5Writer writer = createN5Writer(canonicalPath, new GsonBuilder().serializeNulls())) {
 
@@ -699,33 +709,23 @@
 	}
 
 	@Test
-	public void testRemove() {
-
-		try {
+	public void testRemove() throws IOException {
+
+		try (final N5Writer n5 = createN5Writer()) {
 			n5.createDataset(datasetName, dimensions, blockSize, DataType.UINT64, new RawCompression());
 			n5.remove(groupName);
-		} catch (final IOException e) {
-			fail(e.getMessage());
-		}
-
-		if (n5.exists(groupName))
-			fail("Group still exists");
+			if (n5.exists(groupName)) {
+				fail("Group still exists");
+			}
+		}
+
 	}
 
 	@Test
 	public void testList() throws IOException {
 
-<<<<<<< HEAD
-		try {
-			final String testGroupName = groupName + "-test-list";
-			n5.createGroup(testGroupName);
-			for (final String subGroup : subGroupNames)
-				n5.createGroup(testGroupName + "/" + subGroup);
-
-			final String[] groupsList = n5.list(testGroupName);
-=======
 		final File tmpFile = Files.createTempDirectory("list-test-").toFile();
-		tmpFile.deleteOnExit();
+		tmpFile.delete();
 		final String canonicalPath = tmpFile.getCanonicalPath();
 		try (final N5Writer listN5 = createN5Writer(canonicalPath)) {
 			listN5.createGroup(groupName);
@@ -733,14 +733,13 @@
 				listN5.createGroup(groupName + "/" + subGroup);
 
 			final String[] groupsList = listN5.list(groupName);
->>>>>>> 7fe67990
 			Arrays.sort(groupsList);
 
 			Assert.assertArrayEquals(subGroupNames, groupsList);
 
 			// test listing the root group ("" and "/" should give identical results)
-			Assert.assertArrayEquals(new String[] {"test"}, listN5.list(""));
-			Assert.assertArrayEquals(new String[] {"test"}, listN5.list("/"));
+			Assert.assertArrayEquals(new String[]{"test"}, listN5.list(""));
+			Assert.assertArrayEquals(new String[]{"test"}, listN5.list("/"));
 
 		} catch (final IOException e) {
 			fail(e.getMessage());
@@ -751,42 +750,32 @@
 	public void testDeepList() throws IOException, ExecutionException, InterruptedException {
 
 		final File tmpFile = Files.createTempDirectory("deeplist-test-").toFile();
-		tmpFile.deleteOnExit();
+		tmpFile.delete();
 		final String canonicalPath = tmpFile.getCanonicalPath();
-		try (final N5Writer writer = createN5Writer(canonicalPath)) {
-
-			writer.createGroup(groupName);
+		try (final N5Writer n5 = createN5Writer(canonicalPath)) {
+
+			n5.createGroup(groupName);
 			for (final String subGroup : subGroupNames)
-				writer.createGroup(groupName + "/" + subGroup);
-
-			final List<String> groupsList = Arrays.asList(writer.deepList("/"));
+				n5.createGroup(groupName + "/" + subGroup);
+
+			final List<String> groupsList = Arrays.asList(n5.deepList("/"));
 			for (final String subGroup : subGroupNames)
 				Assert.assertTrue("deepList contents", groupsList.contains(groupName.replaceFirst("/", "") + "/" + subGroup));
 
 			for (final String subGroup : subGroupNames)
-				Assert.assertTrue("deepList contents", Arrays.asList(writer.deepList("")).contains(groupName.replaceFirst("/", "") + "/" + subGroup));
+				Assert.assertTrue("deepList contents", Arrays.asList(n5.deepList("")).contains(groupName.replaceFirst("/", "") + "/" + subGroup));
 
 			final DatasetAttributes datasetAttributes = new DatasetAttributes(dimensions, blockSize, DataType.UINT64, new RawCompression());
 			final LongArrayDataBlock dataBlock = new LongArrayDataBlock(blockSize, new long[]{0, 0, 0}, new long[blockNumElements]);
-			writer.createDataset(datasetName, datasetAttributes);
-			writer.writeBlock(datasetName, datasetAttributes, dataBlock);
-
-<<<<<<< HEAD
+			n5.createDataset(datasetName, datasetAttributes);
+			n5.writeBlock(datasetName, datasetAttributes, dataBlock);
+
 			final List<String> datasetList = Arrays.asList(n5.deepList("/"));
-			final N5Writer n5Writer = n5;
-
-			for (final String subGroup : subGroupNames)
-				Assert.assertTrue("deepList contents", datasetList.contains(groupName.replaceFirst("/", "") + "/" + subGroup));
-			Assert.assertTrue("deepList contents", datasetList.contains(datasetName.replaceFirst("/", "")));
-			Assert.assertFalse("deepList stops at datasets", datasetList.contains(datasetName + "/0"));
-=======
-			final List<String> datasetList = Arrays.asList(writer.deepList("/"));
 			for (final String subGroup : subGroupNames)
 				Assert.assertTrue("deepList contents", datasetList.contains(groupName.replaceFirst("/", "") + "/" + subGroup));
 			assertFalse("deepList stops at datasets", datasetList.contains(datasetName + "/0"));
->>>>>>> 7fe67990
-
-			final List<String> datasetList2 = Arrays.asList(writer.deepList(""));
+
+			final List<String> datasetList2 = Arrays.asList(n5.deepList(""));
 			for (final String subGroup : subGroupNames)
 				Assert.assertTrue("deepList contents", datasetList2.contains(groupName.replaceFirst("/", "") + "/" + subGroup));
 			Assert.assertTrue("deepList contents", datasetList2.contains(datasetName.replaceFirst("/", "")));
@@ -794,25 +783,25 @@
 
 			final String prefix = "/test";
 			final String datasetSuffix = "group/dataset";
-			final List<String> datasetList3 = Arrays.asList(writer.deepList(prefix));
+			final List<String> datasetList3 = Arrays.asList(n5.deepList(prefix));
 			for (final String subGroup : subGroupNames)
 				Assert.assertTrue("deepList contents", datasetList3.contains("group/" + subGroup));
 			Assert.assertTrue("deepList contents", datasetList3.contains(datasetName.replaceFirst(prefix + "/", "")));
 
 			// parallel deepList tests
-			final List<String> datasetListP = Arrays.asList(writer.deepList("/", Executors.newFixedThreadPool(2)));
+			final List<String> datasetListP = Arrays.asList(n5.deepList("/", Executors.newFixedThreadPool(2)));
 			for (final String subGroup : subGroupNames)
 				Assert.assertTrue("deepList contents", datasetListP.contains(groupName.replaceFirst("/", "") + "/" + subGroup));
 			Assert.assertTrue("deepList contents", datasetListP.contains(datasetName.replaceFirst("/", "")));
 			assertFalse("deepList stops at datasets", datasetListP.contains(datasetName + "/0"));
 
-			final List<String> datasetListP2 = Arrays.asList(writer.deepList("", Executors.newFixedThreadPool(2)));
+			final List<String> datasetListP2 = Arrays.asList(n5.deepList("", Executors.newFixedThreadPool(2)));
 			for (final String subGroup : subGroupNames)
 				Assert.assertTrue("deepList contents", datasetListP2.contains(groupName.replaceFirst("/", "") + "/" + subGroup));
 			Assert.assertTrue("deepList contents", datasetListP2.contains(datasetName.replaceFirst("/", "")));
 			assertFalse("deepList stops at datasets", datasetListP2.contains(datasetName + "/0"));
 
-			final List<String> datasetListP3 = Arrays.asList(writer.deepList(prefix, Executors.newFixedThreadPool(2)));
+			final List<String> datasetListP3 = Arrays.asList(n5.deepList(prefix, Executors.newFixedThreadPool(2)));
 			for (final String subGroup : subGroupNames)
 				Assert.assertTrue("deepList contents", datasetListP3.contains("group/" + subGroup));
 			Assert.assertTrue("deepList contents", datasetListP3.contains(datasetName.replaceFirst(prefix + "/", "")));
@@ -826,87 +815,92 @@
 				return d.matches(".*/[bc]$");
 			};
 
-			final List<String> datasetListFilter1 = Arrays.asList(writer.deepList(prefix, isCalledDataset));
+			final List<String> datasetListFilter1 = Arrays.asList(n5.deepList(prefix, isCalledDataset));
 			Assert.assertTrue(
 					"deepList filter \"dataset\"",
 					datasetListFilter1.stream().map(x -> prefix + x).allMatch(isCalledDataset));
 
-			final List<String> datasetListFilter2 = Arrays.asList(writer.deepList(prefix, isBorC));
+			final List<String> datasetListFilter2 = Arrays.asList(n5.deepList(prefix, isBorC));
 			Assert.assertTrue(
 					"deepList filter \"b or c\"",
 					datasetListFilter2.stream().map(x -> prefix + x).allMatch(isBorC));
 
 			final List<String> datasetListFilterP1 =
-					Arrays.asList(writer.deepList(prefix, isCalledDataset, Executors.newFixedThreadPool(2)));
+					Arrays.asList(n5.deepList(prefix, isCalledDataset, Executors.newFixedThreadPool(2)));
 			Assert.assertTrue(
 					"deepList filter \"dataset\"",
 					datasetListFilterP1.stream().map(x -> prefix + x).allMatch(isCalledDataset));
 
 			final List<String> datasetListFilterP2 =
-					Arrays.asList(writer.deepList(prefix, isBorC, Executors.newFixedThreadPool(2)));
+					Arrays.asList(n5.deepList(prefix, isBorC, Executors.newFixedThreadPool(2)));
 			Assert.assertTrue(
 					"deepList filter \"b or c\"",
 					datasetListFilterP2.stream().map(x -> prefix + x).allMatch(isBorC));
 
 			// test dataset filtering
-			final List<String> datasetListFilterD = Arrays.asList(writer.deepListDatasets(prefix));
+			final List<String> datasetListFilterD = Arrays.asList(n5.deepListDatasets(prefix));
 			Assert.assertTrue(
 					"deepListDataset",
 					datasetListFilterD.size() == 1 && (prefix + "/" + datasetListFilterD.get(0)).equals(datasetName));
 			Assert.assertArrayEquals(
 					datasetListFilterD.toArray(),
-					writer.deepList(
+					n5.deepList(
 							prefix,
 							a -> {
-								try { return writer.datasetExists(a); }
-								catch (final IOException e) { return false; }
+								try {
+									return n5.datasetExists(a);
+								} catch (final IOException e) {
+									return false;
+								}
 							}));
 
-			final List<String> datasetListFilterDandBC = Arrays.asList(writer.deepListDatasets(prefix, isBorC));
+			final List<String> datasetListFilterDandBC = Arrays.asList(n5.deepListDatasets(prefix, isBorC));
 			Assert.assertTrue("deepListDatasetFilter", datasetListFilterDandBC.size() == 0);
 			Assert.assertArrayEquals(
 					datasetListFilterDandBC.toArray(),
-					writer.deepList(
+					n5.deepList(
 							prefix,
 							a -> {
-								try { return writer.datasetExists(a) && isBorC.test(a); }
-								catch (final IOException e) { return false; }
+								try {
+									return n5.datasetExists(a) && isBorC.test(a);
+								} catch (final IOException e) {
+									return false;
+								}
 							}));
 
 			final List<String> datasetListFilterDP =
-					Arrays.asList(writer.deepListDatasets(prefix, Executors.newFixedThreadPool(2)));
+					Arrays.asList(n5.deepListDatasets(prefix, Executors.newFixedThreadPool(2)));
 			Assert.assertTrue(
 					"deepListDataset Parallel",
 					datasetListFilterDP.size() == 1 && (prefix + "/" + datasetListFilterDP.get(0)).equals(datasetName));
 			Assert.assertArrayEquals(
 					datasetListFilterDP.toArray(),
-					writer.deepList(
+					n5.deepList(
 							prefix,
 							a -> {
-								try { return writer.datasetExists(a); }
-								catch (final IOException e) { return false; }
+								try {
+									return n5.datasetExists(a);
+								} catch (final IOException e) {
+									return false;
+								}
 							},
 							Executors.newFixedThreadPool(2)));
 
 			final List<String> datasetListFilterDandBCP =
-					Arrays.asList(writer.deepListDatasets(prefix, isBorC, Executors.newFixedThreadPool(2)));
+					Arrays.asList(n5.deepListDatasets(prefix, isBorC, Executors.newFixedThreadPool(2)));
 			Assert.assertTrue("deepListDatasetFilter Parallel", datasetListFilterDandBCP.size() == 0);
 			Assert.assertArrayEquals(
 					datasetListFilterDandBCP.toArray(),
-					writer.deepList(
+					n5.deepList(
 							prefix,
 							a -> {
-								try { return writer.datasetExists(a) && isBorC.test(a); }
-								catch (final IOException e) { return false; }
+								try {
+									return n5.datasetExists(a) && isBorC.test(a);
+								} catch (final IOException e) {
+									return false;
+								}
 							},
 							Executors.newFixedThreadPool(2)));
-<<<<<<< HEAD
-
-		} catch (final IOException | InterruptedException | ExecutionException e) {
-//		} catch (final IOException e) {
-			fail(e.getMessage());
-=======
->>>>>>> 7fe67990
 		}
 	}
 
@@ -939,14 +933,14 @@
 		final String datasetName2 = datasetName + "-2";
 		try {
 			n5.createDataset(datasetName2, dimensions, blockSize, DataType.UINT64, new RawCompression());
-			n5.setAttribute(datasetName2, "attr1", new double[] {1.1, 2.1, 3.1});
-			n5.setAttribute(datasetName2, "attr2", new String[] {"a", "b", "c"});
+			n5.setAttribute(datasetName2, "attr1", new double[]{1.1, 2.1, 3.1});
+			n5.setAttribute(datasetName2, "attr2", new String[]{"a", "b", "c"});
 			n5.setAttribute(datasetName2, "attr3", 1.1);
 			n5.setAttribute(datasetName2, "attr4", "a");
-			n5.setAttribute(datasetName2, "attr5", new long[] {1, 2, 3});
+			n5.setAttribute(datasetName2, "attr5", new long[]{1, 2, 3});
 			n5.setAttribute(datasetName2, "attr6", 1);
-			n5.setAttribute(datasetName2, "attr7", new double[] {1, 2, 3.1});
-			n5.setAttribute(datasetName2, "attr8", new Object[] {"1", 2, 3.1});
+			n5.setAttribute(datasetName2, "attr7", new double[]{1, 2, 3.1});
+			n5.setAttribute(datasetName2, "attr8", new Object[]{"1", 2, 3.1});
 
 			Map<String, Class<?>> attributesMap = n5.listAttributes(datasetName2);
 			Assert.assertTrue(attributesMap.get("attr1") == double[].class);
@@ -959,14 +953,14 @@
 			Assert.assertTrue(attributesMap.get("attr8") == Object[].class);
 
 			n5.createGroup(groupName2);
-			n5.setAttribute(groupName2, "attr1", new double[] {1.1, 2.1, 3.1});
-			n5.setAttribute(groupName2, "attr2", new String[] {"a", "b", "c"});
+			n5.setAttribute(groupName2, "attr1", new double[]{1.1, 2.1, 3.1});
+			n5.setAttribute(groupName2, "attr2", new String[]{"a", "b", "c"});
 			n5.setAttribute(groupName2, "attr3", 1.1);
 			n5.setAttribute(groupName2, "attr4", "a");
-			n5.setAttribute(groupName2, "attr5", new long[] {1, 2, 3});
+			n5.setAttribute(groupName2, "attr5", new long[]{1, 2, 3});
 			n5.setAttribute(groupName2, "attr6", 1);
-			n5.setAttribute(groupName2, "attr7", new double[] {1, 2, 3.1});
-			n5.setAttribute(groupName2, "attr8", new Object[] {"1", 2, 3.1});
+			n5.setAttribute(groupName2, "attr7", new double[]{1, 2, 3.1});
+			n5.setAttribute(groupName2, "attr8", new Object[]{"1", 2, 3.1});
 
 			attributesMap = n5.listAttributes(groupName2);
 			Assert.assertTrue(attributesMap.get("attr1") == double[].class);
@@ -985,34 +979,25 @@
 	@Test
 	public void testVersion() throws NumberFormatException, IOException {
 
-		final Version n5Version = n5.getVersion();
-
-<<<<<<< HEAD
-//		System.out.println(n5Version);
-
-=======
->>>>>>> 7fe67990
-		Assert.assertTrue(n5Version.equals(N5Reader.VERSION));
-
-		final File tmpFile = Files.createTempDirectory("version-test-").toFile();
-		tmpFile.deleteOnExit();
-		final String canonicalPath = tmpFile.getCanonicalPath();
-		try (N5Writer writer = createN5Writer(canonicalPath)) {
-			writer.setAttribute("/", N5Reader.VERSION_KEY, new Version(N5Reader.VERSION.getMajor() + 1, N5Reader.VERSION.getMinor(), N5Reader.VERSION.getPatch()).toString());
-			assertFalse(N5Reader.VERSION.isCompatible(writer.getVersion()));
-		}
-	}
-
-<<<<<<< HEAD
-		Assert.assertFalse(N5Reader.VERSION.isCompatible(n5.getVersion()));
-
-		n5.setAttribute("/", N5Reader.VERSION_KEY, N5Reader.VERSION.toString());
-=======
-	@Test
-	public void testReaderCreation() throws IOException
-	{
+		try (final N5Writer writer = createN5Writer()) {
+
+			final Version n5Version = writer.getVersion();
+
+			Assert.assertTrue(n5Version.equals(N5Reader.VERSION));
+
+			final Version incompatibleVersion = new Version(N5Reader.VERSION.getMajor() + 1, N5Reader.VERSION.getMinor(), N5Reader.VERSION.getPatch());
+			writer.setAttribute("/", N5Reader.VERSION_KEY, incompatibleVersion.toString());
+			final Version version = writer.getVersion();
+			assertFalse(N5Reader.VERSION.isCompatible(version));
+		}
+
+	}
+
+	@Test
+	public void testReaderCreation() throws IOException {
+
 		final File tmpFile = Files.createTempDirectory("reader-create-test-").toFile();
-		tmpFile.deleteOnExit();
+		tmpFile.delete();
 		final String canonicalPath = tmpFile.getCanonicalPath();
 		try (N5Writer writer = createN5Writer(canonicalPath)) {
 
@@ -1029,32 +1014,33 @@
 			// existing location with attributes, but no version
 			writer.remove("/");
 			writer.createGroup("/");
-			writer.setAttribute( "/", "mystring", "ms" );
-			final N5Reader wa = createN5Reader( canonicalPath);
-			assertNotNull( wa );
+			writer.setAttribute("/", "mystring", "ms");
+			final N5Reader wa = createN5Reader(canonicalPath);
+			assertNotNull(wa);
 
 			// existing directory with incompatible version should fail
 			writer.remove("/");
 			writer.createGroup("/");
-			writer.setAttribute("/", N5Reader.VERSION_KEY, new Version(N5Reader.VERSION.getMajor() + 1, N5Reader.VERSION.getMinor(), N5Reader.VERSION.getPatch()).toString());
-			assertThrows( "Incompatible version throws error", IOException.class,
+			writer.setAttribute("/", N5Reader.VERSION_KEY,
+					new Version(N5Reader.VERSION.getMajor() + 1, N5Reader.VERSION.getMinor(), N5Reader.VERSION.getPatch()).toString());
+			assertThrows("Incompatible version throws error", IOException.class,
 					() -> {
 						createN5Reader(canonicalPath);
-					} );
+					});
 
 			// non-existent directory should fail
 			writer.remove("/");
-			assertThrows( "Non-existant location throws error", IOException.class,
+			assertThrows("Non-existant location throws error", IOException.class,
 					() -> {
 						final N5Reader test = createN5Reader(canonicalPath);
 						test.list("/");
-					} );
-		}
->>>>>>> 7fe67990
+					});
+		}
 	}
 
 	@Test
 	public void testDelete() throws IOException {
+
 		final String datasetName = AbstractN5Test.datasetName + "-test-delete";
 		n5.createDataset(datasetName, dimensions, blockSize, DataType.UINT8, new RawCompression());
 		final DatasetAttributes attributes = n5.getDatasetAttributes(datasetName);
@@ -1072,7 +1058,7 @@
 		final DataBlock<?> readBlock = n5.readBlock(datasetName, attributes, position1);
 		Assert.assertNotNull(readBlock);
 		Assert.assertTrue(readBlock instanceof ByteArrayDataBlock);
-		Assert.assertArrayEquals(byteBlock, ((ByteArrayDataBlock) readBlock).getData());
+		Assert.assertArrayEquals(byteBlock, ((ByteArrayDataBlock)readBlock).getData());
 		Assert.assertTrue(testDeleteIsBlockDeleted(n5.readBlock(datasetName, attributes, position2)));
 
 		// deletion should report true in all cases
@@ -1106,136 +1092,135 @@
 		}
 	}
 
-	protected void addAndTest(ArrayList<TestData<?>> existingTests, TestData<?> testData) {
+	protected static void addAndTest(N5Writer writer, ArrayList<TestData<?>> existingTests, TestData<?> testData) throws IOException {
 		/* test a new value on existing path */
-		try {
-			n5.setAttribute(testData.groupPath, testData.attributePath, testData.attributeValue);
-			Assert.assertEquals(testData.attributeValue, n5.getAttribute(testData.groupPath, testData.attributePath, testData.attributeClass));
-			Assert.assertEquals(testData.attributeValue,
-					n5.getAttribute(testData.groupPath, testData.attributePath, TypeToken.get(testData.attributeClass).getType()));
-
-			/* previous values should still be there, but we remove first if the test we just added overwrites. */
-			existingTests.removeIf(test -> {
-				try {
-					final String normalizedTestKey = N5URL.from(null, "", test.attributePath).normalizeAttributePath().replaceAll("^/", "");
-					final String normalizedTestDataKey = N5URL.from(null, "", testData.attributePath).normalizeAttributePath().replaceAll("^/", "");
-					return normalizedTestKey.equals(normalizedTestDataKey);
-				} catch (URISyntaxException e) {
-					throw new RuntimeException(e);
-				}
-			});
-			for (TestData<?> test : existingTests) {
-				Assert.assertEquals(test.attributeValue, n5.getAttribute(test.groupPath, test.attributePath, test.attributeClass));
-				Assert.assertEquals(test.attributeValue, n5.getAttribute(test.groupPath, test.attributePath, TypeToken.get(test.attributeClass).getType()));
+		writer.setAttribute(testData.groupPath, testData.attributePath, testData.attributeValue);
+		Assert.assertEquals(testData.attributeValue, writer.getAttribute(testData.groupPath, testData.attributePath, testData.attributeClass));
+		Assert.assertEquals(testData.attributeValue,
+				writer.getAttribute(testData.groupPath, testData.attributePath, TypeToken.get(testData.attributeClass).getType()));
+
+		/* previous values should still be there, but we remove first if the test we just added overwrites. */
+		existingTests.removeIf(test -> {
+			try {
+				final String normalizedTestKey = N5URL.from(null, "", test.attributePath).normalizeAttributePath().replaceAll("^/", "");
+				final String normalizedTestDataKey = N5URL.from(null, "", testData.attributePath).normalizeAttributePath().replaceAll("^/", "");
+				return normalizedTestKey.equals(normalizedTestDataKey);
+			} catch (URISyntaxException e) {
+				throw new RuntimeException(e);
 			}
-			existingTests.add(testData);
-		} catch (IOException e) {
-			throw new RuntimeException(e);
-		}
+		});
+		for (TestData<?> test : existingTests) {
+			Assert.assertEquals(test.attributeValue, writer.getAttribute(test.groupPath, test.attributePath, test.attributeClass));
+			Assert.assertEquals(test.attributeValue, writer.getAttribute(test.groupPath, test.attributePath, TypeToken.get(test.attributeClass).getType()));
+		}
+		existingTests.add(testData);
 	}
 
 	@Test
 	public void testAttributePaths() throws IOException {
 
-		String testGroup = "test";
-		n5.createGroup(testGroup);
-
-		final ArrayList<TestData<?>> existingTests = new ArrayList<>();
-
-		/* Test a new value by path */
-		addAndTest(existingTests, new TestData<>(testGroup, "/a/b/c/key1", "value1"));
-		/* test a new value on existing path */
-		addAndTest(existingTests, new TestData<>(testGroup, "/a/b/key2", "value2"));
-		/* test replacing an existing value */
-		addAndTest(existingTests, new TestData<>(testGroup, "/a/b/c/key1", "new_value1"));
-
-		/* Test a new value with arrays */
-		addAndTest(existingTests, new TestData<>(testGroup, "/array[0]/b/c/key1", "array_value1"));
-		/* test replacing an existing value */
-		addAndTest(existingTests, new TestData<>(testGroup, "/array[0]/b/c/key1", "new_array_value1"));
-		/* test a new value on existing path with arrays */
-		addAndTest(existingTests, new TestData<>(testGroup, "/array[0]/d[3]/key2", "array_value2"));
-		/* test a new value on existing path with nested arrays */
-		addAndTest(existingTests, new TestData<>(testGroup, "/array[1][2]/[3]key2", "array2_value2"));
-		/* test with syntax variants */
-		addAndTest(existingTests, new TestData<>(testGroup, "/array[1][2]/[3]key2", "array3_value3"));
-		addAndTest(existingTests, new TestData<>(testGroup, "array[1]/[2][3]/key2", "array3_value4"));
-		addAndTest(existingTests, new TestData<>(testGroup, "/array/[1]/[2]/[3]/key2", "array3_value5"));
-		/* test with whitespace*/
-		addAndTest(existingTests, new TestData<>(testGroup, " ", "space"));
-		addAndTest(existingTests, new TestData<>(testGroup, "\n", "newline"));
-		addAndTest(existingTests, new TestData<>(testGroup, "\t", "tab"));
-		addAndTest(existingTests, new TestData<>(testGroup, "\r\n", "windows_newline"));
-		addAndTest(existingTests, new TestData<>(testGroup, " \n\t \t \n \r\n\r\n", "mixed"));
-		/* test URI encoded characters inside square braces */
-		addAndTest(existingTests, new TestData<>(testGroup, "[ ]", "space"));
-		addAndTest(existingTests, new TestData<>(testGroup, "[\n]", "newline"));
-		addAndTest(existingTests, new TestData<>(testGroup, "[\t]", "tab"));
-		addAndTest(existingTests, new TestData<>(testGroup, "[\r\n]", "windows_newline"));
-		addAndTest(existingTests, new TestData<>(testGroup, "[ ][\n][\t][ \t \n \r\n][\r\n]", "mixed"));
-		addAndTest(existingTests, new TestData<>(testGroup, "[ ][\\n][\\t][ \\t \\n \\r\\n][\\r\\n]", "mixed"));
-		addAndTest(existingTests, new TestData<>(testGroup, "[\\]", "backslash"));
-
-		/* Non String tests */
-
-		addAndTest(existingTests, new TestData<>(testGroup, "/an/integer/test", 1));
-		addAndTest(existingTests, new TestData<>(testGroup, "/a/double/test", 1.0));
-		addAndTest(existingTests, new TestData<>(testGroup, "/a/float/test", 1.0F));
-		final TestData<Boolean> booleanTest = new TestData<>(testGroup, "/a/boolean/test", true);
-		addAndTest(existingTests, booleanTest);
-
-		/* overwrite structure*/
-		existingTests.remove(booleanTest);
-		addAndTest(existingTests, new TestData<>(testGroup, "/a/boolean[2]/test", true));
-
-		/* Fill an array with number */
-		addAndTest(existingTests, new TestData<>(testGroup, "/filled/double_array[5]", 5.0));
-		addAndTest(existingTests, new TestData<>(testGroup, "/filled/double_array[1]", 1.0));
-		addAndTest(existingTests, new TestData<>(testGroup, "/filled/double_array[2]", 2.0));
-
-		addAndTest(existingTests, new TestData<>(testGroup, "/filled/double_array[4]", 4.0));
-		addAndTest(existingTests, new TestData<>(testGroup, "/filled/double_array[0]", 0.0));
-
-		/* We intentionally skipped index 3, it should be `0` */
-		Assert.assertEquals((Integer)0, n5.getAttribute(testGroup, "/filled/double_array[3]", Integer.class));
-
-		/* Fill an array with Object */
-		addAndTest(existingTests, new TestData<>(testGroup, "/filled/string_array[5]", "f"));
-		addAndTest(existingTests, new TestData<>(testGroup, "/filled/string_array[1]", "b"));
-		addAndTest(existingTests, new TestData<>(testGroup, "/filled/string_array[2]", "c"));
-
-		addAndTest(existingTests, new TestData<>(testGroup, "/filled/string_array[4]", "e"));
-		addAndTest(existingTests, new TestData<>(testGroup, "/filled/string_array[0]", "a"));
-
-		/* We intentionally skipped index 3, it should be null */
-		Assert.assertNull( n5.getAttribute( testGroup, "/filled/double_array[3]", JsonNull.class ) );
-
-		/* Lastly, we wish to ensure that escaping does NOT interpret the json path structure, but rather it adds the keys opaquely*/
-		final HashMap<String, Object> testAttributes = new HashMap<>();
-		testAttributes.put("\\/z\\/y\\/x", 10);
-		testAttributes.put("q\\/r\\/t", 11);
-		testAttributes.put("\\/l\\/m\\[10]\\/n", 12);
-		testAttributes.put("\\/", 13);
-		/* intentionally the same as above, but this time it should be added as an opaque key*/
-		testAttributes.put("\\/a\\/b/key2", "value2");
-		n5.setAttributes(testGroup, testAttributes);
-
-		assertEquals((Integer)10, n5.getAttribute(testGroup, "\\/z\\/y\\/x", Integer.class));
-		assertEquals((Integer)11, n5.getAttribute(testGroup, "q\\/r\\/t", Integer.class));
-		assertEquals((Integer)12, n5.getAttribute(testGroup, "\\/l\\/m\\[10]\\/n", Integer.class));
-		assertEquals((Integer)13, n5.getAttribute(testGroup, "\\/", Integer.class));
-
-		/* We are passing a different type for the same key ("/").
-		 * This means it will try ot grab the exact match first, but then fail, and continuat on
-		 * to try and grab the value as a json structure. I should grab the root, and match the empty string case */
-		assertEquals(n5.getAttribute(testGroup, "", JsonObject.class), n5.getAttribute(testGroup, "/", JsonObject.class));
-
-		/* Lastly, ensure grabing nonsence results in an exception */
-		assertNull(n5.getAttribute(testGroup, "/this/key/does/not/exist", Object.class));
-
-		n5.remove(testGroup);
-	}
-
+		try (final N5Writer writer = createN5Writer()) {
+
+			String testGroup = "test";
+			writer.createGroup(testGroup);
+
+			final ArrayList<TestData<?>> existingTests = new ArrayList<>();
+
+			/* Test a new value by path */
+			addAndTest(writer, existingTests, new TestData<>(testGroup, "/a/b/c/key1", "value1"));
+			/* test a new value on existing path */
+			addAndTest(writer, existingTests, new TestData<>(testGroup, "/a/b/key2", "value2"));
+			/* test replacing an existing value */
+			addAndTest(writer, existingTests, new TestData<>(testGroup, "/a/b/c/key1", "new_value1"));
+
+			/* Test a new value with arrays */
+			addAndTest(writer, existingTests, new TestData<>(testGroup, "/array[0]/b/c/key1", "array_value1"));
+			/* test replacing an existing value */
+			addAndTest(writer, existingTests, new TestData<>(testGroup, "/array[0]/b/c/key1", "new_array_value1"));
+			/* test a new value on existing path with arrays */
+			addAndTest(writer, existingTests, new TestData<>(testGroup, "/array[0]/d[3]/key2", "array_value2"));
+			/* test a new value on existing path with nested arrays */
+			addAndTest(writer, existingTests, new TestData<>(testGroup, "/array[1][2]/[3]key2", "array2_value2"));
+			/* test with syntax variants */
+			addAndTest(writer, existingTests, new TestData<>(testGroup, "/array[1][2]/[3]key2", "array3_value3"));
+			addAndTest(writer, existingTests, new TestData<>(testGroup, "array[1]/[2][3]/key2", "array3_value4"));
+			addAndTest(writer, existingTests, new TestData<>(testGroup, "/array/[1]/[2]/[3]/key2", "array3_value5"));
+			/* test with whitespace*/
+			addAndTest(writer, existingTests, new TestData<>(testGroup, " ", "space"));
+			addAndTest(writer, existingTests, new TestData<>(testGroup, "\n", "newline"));
+			addAndTest(writer, existingTests, new TestData<>(testGroup, "\t", "tab"));
+			addAndTest(writer, existingTests, new TestData<>(testGroup, "\r\n", "windows_newline"));
+			addAndTest(writer, existingTests, new TestData<>(testGroup, " \n\t \t \n \r\n\r\n", "mixed"));
+			/* test URI encoded characters inside square braces */
+			addAndTest(writer, existingTests, new TestData<>(testGroup, "[ ]", "space"));
+			addAndTest(writer, existingTests, new TestData<>(testGroup, "[\n]", "newline"));
+			addAndTest(writer, existingTests, new TestData<>(testGroup, "[\t]", "tab"));
+			addAndTest(writer, existingTests, new TestData<>(testGroup, "[\r\n]", "windows_newline"));
+			addAndTest(writer, existingTests, new TestData<>(testGroup, "[ ][\n][\t][ \t \n \r\n][\r\n]", "mixed"));
+			addAndTest(writer, existingTests, new TestData<>(testGroup, "[ ][\\n][\\t][ \\t \\n \\r\\n][\\r\\n]", "mixed"));
+			addAndTest(writer, existingTests, new TestData<>(testGroup, "[\\]", "backslash"));
+
+			/* Non String tests */
+
+			addAndTest(writer, existingTests, new TestData<>(testGroup, "/an/integer/test", 1));
+			addAndTest(writer, existingTests, new TestData<>(testGroup, "/a/double/test", 1.0));
+			addAndTest(writer, existingTests, new TestData<>(testGroup, "/a/float/test", 1.0F));
+			final TestData<Boolean> booleanTest = new TestData<>(testGroup, "/a/boolean/test", true);
+			addAndTest(writer, existingTests, booleanTest);
+
+			/* overwrite structure*/
+			existingTests.remove(booleanTest);
+			addAndTest(writer, existingTests, new TestData<>(testGroup, "/a/boolean[2]/test", true));
+
+			/* Fill an array with number */
+			addAndTest(writer, existingTests, new TestData<>(testGroup, "/filled/double_array[5]", 5.0));
+			addAndTest(writer, existingTests, new TestData<>(testGroup, "/filled/double_array[1]", 1.0));
+			addAndTest(writer, existingTests, new TestData<>(testGroup, "/filled/double_array[2]", 2.0));
+
+			addAndTest(writer, existingTests, new TestData<>(testGroup, "/filled/double_array[4]", 4.0));
+			addAndTest(writer, existingTests, new TestData<>(testGroup, "/filled/double_array[0]", 0.0));
+
+			/* We intentionally skipped index 3, it should be `0` */
+			Assert.assertEquals((Integer)0, writer.getAttribute(testGroup, "/filled/double_array[3]", Integer.class));
+
+			/* Fill an array with Object */
+			addAndTest(writer, existingTests, new TestData<>(testGroup, "/filled/string_array[5]", "f"));
+			addAndTest(writer, existingTests, new TestData<>(testGroup, "/filled/string_array[1]", "b"));
+			addAndTest(writer, existingTests, new TestData<>(testGroup, "/filled/string_array[2]", "c"));
+
+			addAndTest(writer, existingTests, new TestData<>(testGroup, "/filled/string_array[4]", "e"));
+			addAndTest(writer, existingTests, new TestData<>(testGroup, "/filled/string_array[0]", "a"));
+
+			/* We intentionally skipped index 3, it should be null */
+			Assert.assertNull(writer.getAttribute(testGroup, "/filled/double_array[3]", JsonNull.class));
+
+			/* Lastly, we wish to ensure that escaping does NOT interpret the json path structure, but rather it adds the keys opaquely*/
+
+			final HashMap<String, Object> testAttributes = new HashMap<>();
+			testAttributes.put("\\/z\\/y\\/x", 10);
+			testAttributes.put("q\\/r\\/t", 11);
+			testAttributes.put("\\/l\\/m\\[10]\\/n", 12);
+			testAttributes.put("\\/", 13);
+			/* intentionally the same as above, but this time it should be added as an opaque key*/
+			testAttributes.put("\\/a\\/b/key2", "value2");
+			writer.setAttributes(testGroup, testAttributes);
+
+			assertEquals((Integer)10, writer.getAttribute(testGroup, "\\/z\\/y\\/x", Integer.class));
+			assertEquals((Integer)11, writer.getAttribute(testGroup, "q\\/r\\/t", Integer.class));
+			assertEquals((Integer)12, writer.getAttribute(testGroup, "\\/l\\/m\\[10]\\/n", Integer.class));
+			assertEquals((Integer)13, writer.getAttribute(testGroup, "\\/", Integer.class));
+
+			/* We are passing a different type for the same key ("/").
+			 * This means it will try ot grab the exact match first, but then fail, and continuat on
+			 * to try and grab the value as a json structure. I should grab the root, and match the empty string case */
+			assertEquals(writer.getAttribute(testGroup, "", JsonObject.class), writer.getAttribute(testGroup, "/", JsonObject.class));
+
+			/* Lastly, ensure grabing nonsence results in an exception */
+			assertNull(writer.getAttribute(testGroup, "/this/key/does/not/exist", Object.class));
+
+			writer.remove(testGroup);
+		}
+	}
 
 	@Test
 	public void testAttributePathEscaping() throws IOException {
@@ -1251,82 +1236,82 @@
 		final String doubleBackslashKey = "\\\\\\\\"; //Evaluates to `\\` through java and json
 
 		final String dataString = "dataString";
-		final String rootSlash = jsonKeyVal( slashKey, dataString );
-		final String abcdef = jsonKeyVal( abcdefKey, dataString );
-		final String zero = jsonKeyVal( zeroKey, dataString );
-		final String brackets = jsonKeyVal( bracketsKey, dataString );
-		final String doubleBrackets = jsonKeyVal( doubleBracketsKey, dataString );
-		final String doubleBackslash = jsonKeyVal( doubleBackslashKey, dataString );
+		final String rootSlash = jsonKeyVal(slashKey, dataString);
+		final String abcdef = jsonKeyVal(abcdefKey, dataString);
+		final String zero = jsonKeyVal(zeroKey, dataString);
+		final String brackets = jsonKeyVal(bracketsKey, dataString);
+		final String doubleBrackets = jsonKeyVal(doubleBracketsKey, dataString);
+		final String doubleBackslash = jsonKeyVal(doubleBackslashKey, dataString);
 
 		// "/" as key
 		String grp = "a";
-		n5.createGroup( grp );
-		n5.setAttribute( grp, "\\/", dataString );
-		assertEquals( dataString, n5.getAttribute( grp, "\\/", String.class ) );
-		String jsonContents = n5.getAttribute( grp , "/", String.class);
-		assertEquals( rootSlash, jsonContents );
+		n5.createGroup(grp);
+		n5.setAttribute(grp, "\\/", dataString);
+		assertEquals(dataString, n5.getAttribute(grp, "\\/", String.class));
+		String jsonContents = n5.getAttribute(grp, "/", String.class);
+		assertEquals(rootSlash, jsonContents);
 
 		// "abc/def" as key
 		grp = "b";
-		n5.createGroup( grp );
-		n5.setAttribute( grp, "abc\\/def", dataString );
-		assertEquals( dataString, n5.getAttribute( grp, "abc\\/def", String.class ) );
-		jsonContents = n5.getAttribute( grp , "/", String.class);
-		assertEquals( abcdef, jsonContents );
+		n5.createGroup(grp);
+		n5.setAttribute(grp, "abc\\/def", dataString);
+		assertEquals(dataString, n5.getAttribute(grp, "abc\\/def", String.class));
+		jsonContents = n5.getAttribute(grp, "/", String.class);
+		assertEquals(abcdef, jsonContents);
 
 		// "[0]"  as a key
 		grp = "c";
-		n5.createGroup( grp );
-		n5.setAttribute( grp, "\\[0]", dataString );
-		assertEquals( dataString, n5.getAttribute( grp, "\\[0]", String.class ) );
-		jsonContents = n5.getAttribute( grp , "/", String.class);
-		assertEquals( zero, jsonContents );
+		n5.createGroup(grp);
+		n5.setAttribute(grp, "\\[0]", dataString);
+		assertEquals(dataString, n5.getAttribute(grp, "\\[0]", String.class));
+		jsonContents = n5.getAttribute(grp, "/", String.class);
+		assertEquals(zero, jsonContents);
 
 		// "]] [] [["  as a key
 		grp = "d";
-		n5.createGroup( grp );
-		n5.setAttribute( grp, bracketsKey, dataString );
-		assertEquals( dataString, n5.getAttribute( grp, bracketsKey, String.class ) );
-		jsonContents = n5.getAttribute( grp , "/", String.class);
-		assertEquals( brackets, jsonContents );
-
-		// "[[2][33]]"  as a key FIXME: What to do about escaping inside square brackets?
+		n5.createGroup(grp);
+		n5.setAttribute(grp, bracketsKey, dataString);
+		assertEquals(dataString, n5.getAttribute(grp, bracketsKey, String.class));
+		jsonContents = n5.getAttribute(grp, "/", String.class);
+		assertEquals(brackets, jsonContents);
+
+		// "[[2][33]]"
 		grp = "e";
-		n5.createGroup( grp );
-		n5.setAttribute( grp, "[\\[2]\\[33]]", dataString );
-		assertEquals( dataString, n5.getAttribute( grp, "[\\[2]\\[33]]", String.class ) );
-		jsonContents = n5.getAttribute( grp , "/", String.class);
-		assertEquals( doubleBrackets, jsonContents );
+		n5.createGroup(grp);
+		n5.setAttribute(grp, "[\\[2]\\[33]]", dataString);
+		assertEquals(dataString, n5.getAttribute(grp, "[\\[2]\\[33]]", String.class));
+		jsonContents = n5.getAttribute(grp, "/", String.class);
+		assertEquals(doubleBrackets, jsonContents);
 
 		// "\\" as key
 		grp = "f";
-		n5.createGroup( grp );
-		n5.setAttribute( grp, "\\\\", dataString );
-		assertEquals( dataString, n5.getAttribute( grp, "\\\\", String.class ) );
-		jsonContents = n5.getAttribute( grp , "/", String.class);
-		assertEquals( doubleBackslash, jsonContents );
+		n5.createGroup(grp);
+		n5.setAttribute(grp, "\\\\", dataString);
+		assertEquals(dataString, n5.getAttribute(grp, "\\\\", String.class));
+		jsonContents = n5.getAttribute(grp, "/", String.class);
+		assertEquals(doubleBackslash, jsonContents);
 
 		// clear
-		n5.setAttribute( grp, "/", emptyObj );
-		jsonContents = n5.getAttribute( grp , "/", String.class);
-		assertEquals( empty, jsonContents );
+		n5.setAttribute(grp, "/", emptyObj);
+		jsonContents = n5.getAttribute(grp, "/", String.class);
+		assertEquals(empty, jsonContents);
 	}
 
 	/*
 	 * For readability above
 	 */
-	private String jsonKeyVal( String key, String val ) {
-
-		return String.format( "{\"%s\":\"%s\"}", key, val );
-	}
-
-	private String readAttributesAsString( final String group ) {
+	private String jsonKeyVal(String key, String val) {
+
+		return String.format("{\"%s\":\"%s\"}", key, val);
+	}
+
+	private String readAttributesAsString(final String group) {
 
 		final String basePath = ((N5FSWriter)n5).getBasePath();
-		try
-		{
-			return new String( Files.readAllBytes( Paths.get( basePath, group, "attributes.json" )));
-		} catch ( IOException e ) { }
+		try {
+			return new String(Files.readAllBytes(Paths.get(basePath, group, "attributes.json")));
+		} catch (IOException e) {
+		}
 		return null;
 	}
 
@@ -1341,7 +1326,7 @@
 
 		for (TestData<?> testData : tests) {
 			final File tmpFile = Files.createTempDirectory("root-leaf-test-").toFile();
-			tmpFile.deleteOnExit();
+			tmpFile.delete();
 			final String canonicalPath = tmpFile.getCanonicalPath();
 			try (final N5Writer writer = createN5Writer(canonicalPath)) {
 				writer.setAttribute(testData.groupPath, testData.attributePath, testData.attributeValue);
@@ -1358,7 +1343,7 @@
 		tests.add(new TestData<>(groupName, "[0]", "array_root"));
 
 		final File tmpFile = Files.createTempDirectory("reuse-root-leaf-test-").toFile();
-		tmpFile.deleteOnExit();
+		tmpFile.delete();
 		final String canonicalPath = tmpFile.getCanonicalPath();
 		try (final N5Writer writer = createN5Writer(canonicalPath)) {
 			for (TestData<?> testData : tests) {
@@ -1377,13 +1362,14 @@
 		tests.add(rootAsPrimitive);
 		tests.add(rootAsArray);
 		final File tmpFile2 = Files.createTempDirectory("reuse-root-leaf-test-").toFile();
-		tmpFile2.deleteOnExit();
+		tmpFile2.delete();
 		final String canonicalPath2 = tmpFile2.getCanonicalPath();
 		try (final N5Writer writer = createN5Writer(canonicalPath2)) {
 			for (TestData<?> test : tests) {
 				/* Set the root as Object*/
 				writer.setAttribute(rootAsObject.groupPath, rootAsObject.attributePath, rootAsObject.attributeValue);
-				Assert.assertEquals(rootAsObject.attributeValue, writer.getAttribute(rootAsObject.groupPath, rootAsObject.attributePath, rootAsObject.attributeClass));
+				Assert.assertEquals(rootAsObject.attributeValue,
+						writer.getAttribute(rootAsObject.groupPath, rootAsObject.attributePath, rootAsObject.attributeClass));
 
 				/* Override the root with something else */
 				writer.setAttribute(test.groupPath, test.attributePath, test.attributeValue);
